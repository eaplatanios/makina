package org.platanios.experiment;

import org.platanios.learn.classification.reflection.ErrorEstimationDomainsFastHDPMixedGraphicalModel;
import org.platanios.learn.classification.reflection.*;

import java.io.BufferedReader;
import java.io.File;
import java.io.FileReader;
import java.io.IOException;
import java.util.ArrayList;
import java.util.Arrays;
import java.util.List;

/**
 * @author Emmanouil Antonios Platanios
 */
public class ErrorEstimationLabels {
    public static void main(String[] args) {
        String filename = "/usr0/home/akdubey/Anthony/learn/learn/src/test/resources/org/platanios/learn/classification/reflection/nell/input/";
        filename = "/usr0/home/akdubey/Anthony/learn/learn/src/test/resources/org/platanios/learn/classification/reflection/brain/input/";
        String separator = ",";
        double[] classificationThresholds = new double[] { 0.1, 0.1, 0.1, 0.1 };
        classificationThresholds = new double[] { 0.5 };
        List<boolean[][]> functionOutputs = new ArrayList<>();
        List<boolean[]> trueLabels = new ArrayList<>();
        for (File file : new File(filename).listFiles()) {
            if (file.isFile()) {
                DomainData data = parseLabeledDataFromCSVFile(file,
                                                              separator,
                                                              classificationThresholds,
                                                              10);
                functionOutputs.add(data.functionOutputs);
                trueLabels.add(data.trueLabels);
            }
        }
        ErrorEstimationMethod[] errorEstimationMethods = new ErrorEstimationMethod[] {
<<<<<<< HEAD
//                ErrorEstimationMethod.AR_2,
//                ErrorEstimationMethod.SIMPLE_GM,
//                ErrorEstimationMethod.DOMAINS_DP_GM,
//                ErrorEstimationMethod.PAIRS_FAST_DP_GM,
            ErrorEstimationMethod.PAIRS_FAST_HDP_GM,
//                ErrorEstimationMethod.DOMAINS_PER_CLASSIFIER_DP_GM
        };
        double[] alphaValues = new double[]{
=======
                ErrorEstimationMethod.AR_2,
                ErrorEstimationMethod.SIMPLE_GM,
                ErrorEstimationMethod.DOMAINS_DP_GM,
                ErrorEstimationMethod.PAIRS_DP_GM
        };
        double[] alphaValues = new double[]{
                1e-5,
                1e-4,
                1e-3,
                1e-2,
                1e-1,
                1e0,
                1e1,
                1e2,
                1e3,
                1e4,
>>>>>>> 77ac3568
                1e5
        };
        runExperiments(errorEstimationMethods, alphaValues, functionOutputs, trueLabels);
    }

    public static void runExperiments(ErrorEstimationMethod[] errorEstimationMethods, double[] alphaValues, List<boolean[][]> functionOutputs, List<boolean[]> trueLabels) {
        // Combine the labels using a simple majority vote
        boolean[][] labels = new boolean[functionOutputs.size()][];
        for (int p = 0; p < functionOutputs.size(); p++) {
            labels[p] = new boolean[functionOutputs.get(p).length];
            for (int i = 0; i < functionOutputs.get(p).length; i++) {
                double labelsSum = 0;
                for (int j = 0; j < functionOutputs.get(p)[i].length; j++) {
                    labelsSum += (functionOutputs.get(p)[i][j] ? 1 : 0);
                }
                labels[p][i] = labelsSum / functionOutputs.get(p)[i].length >= 0.5;
            }
        }
        double[] labelsErrorRate = new double[functionOutputs.size()];
        double labelsErrorRateMean = 0;
        for (int p = 0; p < functionOutputs.size(); p++) {
            labelsErrorRate[p] = 0;
            for (int i = 0; i < trueLabels.get(p).length; i++)
                labelsErrorRate[p] += (labels[p][i] != trueLabels.get(p)[i]) ? 1 : 0;
            labelsErrorRate[p] /= trueLabels.get(p).length;
            labelsErrorRateMean += labelsErrorRate[p];
        }
        labelsErrorRateMean /= functionOutputs.size();
        System.out.println("Simple Majority Vote Labels Error Rate Mean: " + labelsErrorRateMean);
        Arrays.asList(errorEstimationMethods).parallelStream().forEach(method -> {
            if (method != ErrorEstimationMethod.AR_2 && method != ErrorEstimationMethod.AR_N && method != ErrorEstimationMethod.SIMPLE_GM) {
                for (double alpha : alphaValues) {
                    Results results = runExperiment(method, functionOutputs, trueLabels, alpha);
                    System.out.println(method + "\t-\tα = " + alpha
                                               + "\t-\tError Rates MAD Mean: " + results.getErrorRatesMAD()
                                               + "\t-\tLabels Error Rate Mean: " + results.getLabelsMeanErrorRate());
                }
            } else {
                Results results = runExperiment(method, functionOutputs, trueLabels, 0);
                System.out.println(method
                                           + "\t-\tError Rates MAD Mean: " + results.getErrorRatesMAD()
                                           + "\t-\tLabels Error Rate Mean: " + results.getLabelsMeanErrorRate());
            }
        });
    }

    public static Results runExperiment(ErrorEstimationMethod method, List<boolean[][]> functionOutputs, List<boolean[]> trueLabels, double alpha) {
        double[][] errorRates = new double[functionOutputs.size()][];
        boolean[][] labels = new boolean[functionOutputs.size()][];
        switch (method) {
            case AR_2:
                for (int p = 0; p < functionOutputs.size(); p++) {
                    int numberOfFunctions = functionOutputs.get(p)[0].length;
                    ErrorEstimationData errorEstimationData = new ErrorEstimationData.Builder(
                            Arrays.asList(functionOutputs.get(p)),
                            2, //functionOutputs.get(0)[0].length,
                            true).build();
                    ErrorEstimation errorEstimation = new ErrorEstimation.Builder(errorEstimationData)
                            .optimizationSolverType(ErrorEstimationInternalSolver.IP_OPT)
                            .build();
                    double[] allErrorRates = errorEstimation.solve().getErrorRates().array;
                    errorRates[p] = new double[numberOfFunctions];
                    System.arraycopy(allErrorRates, 0, errorRates[p], 0, numberOfFunctions);

                    // Combine the labels using a weighted majority vote
                    labels[p] = new boolean[functionOutputs.get(p).length];
                    for (int i = 0; i < functionOutputs.get(p).length; i++) {
                        double labelsSum = 0;
                        double errorRatesSum = 0;
                        for (int j = 0; j < functionOutputs.get(p)[i].length; j++) {
                            labelsSum += (1 - errorRates[p][j]) * (functionOutputs.get(p)[i][j] ? 1 : 0);
                            errorRatesSum += (1 - errorRates[p][j]);
                        }
                        labels[p][i] = labelsSum / errorRatesSum >= 0.5;
                    }
                }
                break;
            case AR_N:
                for (int p = 0; p < functionOutputs.size(); p++) {
                    int numberOfFunctions = functionOutputs.get(p)[0].length;
                    ErrorEstimationData errorEstimationData = new ErrorEstimationData.Builder(
                            Arrays.asList(functionOutputs.get(p)),
                            functionOutputs.get(0)[0].length,
                            true).build();
                    ErrorEstimation errorEstimation = new ErrorEstimation.Builder(errorEstimationData)
                            .optimizationSolverType(ErrorEstimationInternalSolver.IP_OPT)
                            .build();
                    double[] allErrorRates = errorEstimation.solve().getErrorRates().array;
                    errorRates[p] = new double[numberOfFunctions];
                    System.arraycopy(allErrorRates, 0, errorRates[p], 0, numberOfFunctions);

                    // Combine the labels using a weighted majority vote
                    labels[p] = new boolean[functionOutputs.get(p).length];
                    for (int i = 0; i < functionOutputs.get(p).length; i++) {
                        double labelsSum = 0;
                        double errorRatesSum = 0;
                        for (int j = 0; j < functionOutputs.get(p)[i].length; j++) {
                            labelsSum += (1 - errorRates[p][j]) * (functionOutputs.get(p)[i][j] ? 1 : 0);
                            errorRatesSum += (1 - errorRates[p][j]);
                        }
                        labels[p][i] = labelsSum / errorRatesSum >= 0.5;
                    }
                }
                break;
            case SIMPLE_GM:
                ErrorEstimationSimpleGraphicalModel eesgm = new ErrorEstimationSimpleGraphicalModel(functionOutputs, 20000, 10);
                eesgm.performGibbsSampling();
                errorRates = eesgm.getErrorRatesMeans();

                double[][] labelMeansEesgm = eesgm.getLabelMeans();
                for (int p = 0; p < functionOutputs.size(); p++) {
                    labels[p] = new boolean[functionOutputs.get(p).length];
                    for (int i = 0; i < functionOutputs.get(p).length; i++) {
                        labels[p][i] = labelMeansEesgm[p][i] >= 0.5;
                    }
                }
                break;
            case DOMAINS_DP_GM:
                ErrorEstimationDomainsDPGraphicalModel eeddpgm = new ErrorEstimationDomainsDPGraphicalModel(functionOutputs, 20000, 10, alpha);
                eeddpgm.performGibbsSampling();
                errorRates = eeddpgm.getErrorRatesMeans();

                double[][] labelMeansEeddpgm = eeddpgm.getLabelMeans();
                for (int p = 0; p < functionOutputs.size(); p++) {
                    labels[p] = new boolean[functionOutputs.get(p).length];
                    for (int i = 0; i < functionOutputs.get(p).length; i++) {
                        labels[p][i] = labelMeansEeddpgm[p][i] >= 0.5;
                    }
                }
                break;
            case DOMAINS_FAST_DP_GM:
                ErrorEstimationDomainsFastDPGraphicalModel eedfdpgm = new ErrorEstimationDomainsFastDPGraphicalModel(functionOutputs, 10000, 10, alpha);
                eedfdpgm.performGibbsSampling();
                errorRates = eedfdpgm.getErrorRatesMeans();

                double[][] labelMeansEedfdpgm = eedfdpgm.getLabelMeans();
                for (int p = 0; p < functionOutputs.size(); p++) {
                    labels[p] = new boolean[functionOutputs.get(p).length];
                    for (int i = 0; i < functionOutputs.get(p).length; i++) {
                        labels[p][i] = labelMeansEedfdpgm[p][i] >= 0.5;
                    }
                }
                break;
            case PAIRS_DP_GM:
                ErrorEstimationDomainsDPMixedGraphicalModel eeddpmgm = new ErrorEstimationDomainsDPMixedGraphicalModel(functionOutputs, 20000, 10, alpha);
                eeddpmgm.performGibbsSampling();
                errorRates = eeddpmgm.getErrorRatesMeans();

                double[][] labelMeansEeddpmgm = eeddpmgm.getLabelMeans();
                for (int p = 0; p < functionOutputs.size(); p++) {
                    labels[p] = new boolean[functionOutputs.get(p).length];
                    for (int i = 0; i < functionOutputs.get(p).length; i++) {
                        labels[p][i] = labelMeansEeddpmgm[p][i] >= 0.5;
                    }
                }
                break;
            case PAIRS_FAST_DP_GM:
                ErrorEstimationDomainsFastDPMixedGraphicalModel eedfdpmgm = new ErrorEstimationDomainsFastDPMixedGraphicalModel(functionOutputs, 10000, 10, alpha);
                eedfdpmgm.performGibbsSampling();
                errorRates = eedfdpmgm.getErrorRatesMeans();

                double[][] labelMeansEedfdpmgm = eedfdpmgm.getLabelMeans();
                for (int p = 0; p < functionOutputs.size(); p++) {
                    labels[p] = new boolean[functionOutputs.get(p).length];
                    for (int i = 0; i < functionOutputs.get(p).length; i++) {
                        labels[p][i] = labelMeansEedfdpmgm[p][i] >= 0.5;
                    }
                }
                break;
            case PAIRS_FAST_HDP_GM:
                ErrorEstimationDomainsFastHDPMixedGraphicalModel eedfhdpmgm = new ErrorEstimationDomainsFastHDPMixedGraphicalModel(functionOutputs, 10000, 10, alpha);
                eedfhdpmgm.performGibbsSampling();
                errorRates = eedfhdpmgm.getErrorRatesMeans();

                double[][] labelMeansEedfhdpmgm = eedfhdpmgm.getLabelMeans();
                for (int p = 0; p < functionOutputs.size(); p++) {
                    labels[p] = new boolean[functionOutputs.get(p).length];
                    for (int i = 0; i < functionOutputs.get(p).length; i++) {
                        labels[p][i] = labelMeansEedfhdpmgm[p][i] >= 0.5;
                    }
                }
                break;
            case DOMAINS_PER_CLASSIFIER_DP_GM:
                ErrorEstimationDomainsDPFinalGraphicalModel eeddpfgm = new ErrorEstimationDomainsDPFinalGraphicalModel(functionOutputs, 20000, 10, alpha);
                eeddpfgm.performGibbsSampling();
                errorRates = eeddpfgm.getErrorRatesMeans();

                double[][] labelMeansEeddpfgm = eeddpfgm.getLabelMeans();
                for (int p = 0; p < functionOutputs.size(); p++) {
                    labels[p] = new boolean[functionOutputs.get(p).length];
                    for (int i = 0; i < functionOutputs.get(p).length; i++) {
                        labels[p][i] = labelMeansEeddpfgm[p][i] >= 0.5;
                    }
                }
                break;
            case DOMAINS_PER_CLASSIFIER_FAST_DP_GM:
                ErrorEstimationDomainsFastDPFinalGraphicalModel eedfdpfgm = new ErrorEstimationDomainsFastDPFinalGraphicalModel(functionOutputs, 10000, 10, alpha);
                eedfdpfgm.performGibbsSampling();
                errorRates = eedfdpfgm.getErrorRatesMeans();

                double[][] labelMeansEedfdpfgm = eedfdpfgm.getLabelMeans();
                for (int p = 0; p < functionOutputs.size(); p++) {
                    labels[p] = new boolean[functionOutputs.get(p).length];
                    for (int i = 0; i < functionOutputs.get(p).length; i++) {
                        labels[p][i] = labelMeansEedfdpfgm[p][i] >= 0.5;
                    }
                }
                break;
            case COMPLICATED_DP_GM:
                ErrorEstimationDomainsDPGraphicalModelComplicated eeddpgmc = new ErrorEstimationDomainsDPGraphicalModelComplicated(functionOutputs, 1000, null);
                eeddpgmc.performGibbsSampling();
                errorRates = eeddpgmc.getErrorRatesMeans();

                double[][] labelMeansEeddpgmc = eeddpgmc.getLabelMeans();
                for (int p = 0; p < functionOutputs.size(); p++) {
                    labels[p] = new boolean[functionOutputs.get(p).length];
                    for (int i = 0; i < functionOutputs.get(p).length; i++) {
                        labels[p][i] = labelMeansEeddpgmc[p][i] >= 0.5;
                    }
                }
        }
        double[] errorRatesMAD = new double[functionOutputs.size()];
        double errorRatesMADMean = 0;
        double[] labelsErrorRate = new double[functionOutputs.size()];
        double labelsErrorRateMean = 0;
        for (int p = 0; p < functionOutputs.size(); p++) {
            labelsErrorRate[p] = 0;
            double[] realErrorRates = new double[errorRates[p].length];
            for (int i = 0; i < trueLabels.get(p).length; i++) {
                labelsErrorRate[p] += (labels[p][i] != trueLabels.get(p)[i]) ? 1 : 0;
                for (int j = 0; j < errorRates[p].length; j++)
                    realErrorRates[j] += (functionOutputs.get(p)[i][j] != trueLabels.get(p)[i]) ? 1 : 0;
            }
            labelsErrorRate[p] /= trueLabels.get(p).length;
            labelsErrorRateMean += labelsErrorRate[p];
            errorRatesMAD[p] = 0;
            for (int j = 0; j < errorRates[p].length; j++) {
                realErrorRates[j] /= trueLabels.get(p).length;
                errorRatesMAD[p] += Math.abs(errorRates[p][j] - realErrorRates[j]);
            }
            errorRatesMAD[p] /= errorRates[p].length;
            errorRatesMADMean += errorRatesMAD[p];
        }
        errorRatesMADMean /= functionOutputs.size();
        labelsErrorRateMean /= functionOutputs.size();
        return new Results(errorRatesMADMean, labelsErrorRateMean);
    }

    public static DomainData parseLabeledDataFromCSVFile(
            File file,
            String separator,
            double[] classificationThresholds,
            int subSampling
    ) {
        BufferedReader br = null;
        String line;
        List<boolean[]> classifiersOutputsList = new ArrayList<>();
        List<Boolean> trueLabelsList = new ArrayList<>();

        try {
            br = new BufferedReader(new FileReader(file));
            br.readLine();
            int numberOfSamplesRead = 0;
            while ((line = br.readLine()) != null) {
                if (numberOfSamplesRead % subSampling == 0) {
                    String[] outputs = line.split(separator);
                    trueLabelsList.add(!outputs[0].equals("0"));
                    boolean[] booleanOutputs = new boolean[outputs.length - 1];
                    for (int i = 1; i < outputs.length; i++) {
                        if (classificationThresholds == null) {
                            booleanOutputs[i - 1] = Double.parseDouble(outputs[i]) >= 0.5;
                        } else if (classificationThresholds.length == 1) {
                            booleanOutputs[i - 1] = Double.parseDouble(outputs[i]) >= classificationThresholds[0];
                        } else {
                            booleanOutputs[i - 1] = Double.parseDouble(outputs[i]) >= classificationThresholds[i - 1];
                        }
                    }
                    classifiersOutputsList.add(booleanOutputs);
                }
                numberOfSamplesRead++;
            }
        } catch (IOException e) {
            e.printStackTrace();
        } finally {
            if (br != null) {
                try {
                    br.close();
                } catch (IOException e) {
                    e.printStackTrace();
                }
            }
        }

        boolean[] trueLabels = new boolean[trueLabelsList.size()];
        for (int i = 0; i < trueLabels.length; i++)
            trueLabels[i] = trueLabelsList.get(i);

        return new DomainData(classifiersOutputsList.toArray(new boolean[classifiersOutputsList.size()][]), trueLabels);
    }

    private static class DomainData {
        private boolean[][] functionOutputs;
        private boolean[] trueLabels;

        protected DomainData(boolean[][] functionOutputs, boolean[] trueLabels) {
            this.functionOutputs = functionOutputs;
            this.trueLabels = trueLabels;
        }

        protected boolean[][] getFunctionOutputs() {
            return functionOutputs;
        }

        protected boolean[] getTrueLabels() {
            return trueLabels;
        }
    }

    private static class Results {
        private double errorRatesMAD;
        private double labelsMeanErrorRate;

        protected Results(double errorRatesMAD, double labelsMeanErrorRate) {
            this.errorRatesMAD = errorRatesMAD;
            this.labelsMeanErrorRate = labelsMeanErrorRate;
        }

        protected double getErrorRatesMAD() {
            return errorRatesMAD;
        }

        protected double getLabelsMeanErrorRate() {
            return labelsMeanErrorRate;
        }
    }

    private static enum ErrorEstimationMethod {
        AR_2,
        AR_N,
        SIMPLE_GM,
        DOMAINS_DP_GM,
        DOMAINS_FAST_DP_GM,
        PAIRS_DP_GM,
        PAIRS_FAST_DP_GM,
        PAIRS_FAST_HDP_GM,
        DOMAINS_PER_CLASSIFIER_DP_GM,
        DOMAINS_PER_CLASSIFIER_FAST_DP_GM,
        COMPLICATED_DP_GM
    }
}<|MERGE_RESOLUTION|>--- conflicted
+++ resolved
@@ -34,7 +34,6 @@
             }
         }
         ErrorEstimationMethod[] errorEstimationMethods = new ErrorEstimationMethod[] {
-<<<<<<< HEAD
 //                ErrorEstimationMethod.AR_2,
 //                ErrorEstimationMethod.SIMPLE_GM,
 //                ErrorEstimationMethod.DOMAINS_DP_GM,
@@ -43,24 +42,6 @@
 //                ErrorEstimationMethod.DOMAINS_PER_CLASSIFIER_DP_GM
         };
         double[] alphaValues = new double[]{
-=======
-                ErrorEstimationMethod.AR_2,
-                ErrorEstimationMethod.SIMPLE_GM,
-                ErrorEstimationMethod.DOMAINS_DP_GM,
-                ErrorEstimationMethod.PAIRS_DP_GM
-        };
-        double[] alphaValues = new double[]{
-                1e-5,
-                1e-4,
-                1e-3,
-                1e-2,
-                1e-1,
-                1e0,
-                1e1,
-                1e2,
-                1e3,
-                1e4,
->>>>>>> 77ac3568
                 1e5
         };
         runExperiments(errorEstimationMethods, alphaValues, functionOutputs, trueLabels);
